--- conflicted
+++ resolved
@@ -607,7 +607,6 @@
 
 * F1 Toxic / F1 Non-Toxic: Harmonic mean of precision and recall for each class, reflecting how well models balance false positives and false negatives.
 
-<<<<<<< HEAD
 | Dataset | Model | Input Type | Prompt | Total Blocks | Avg WER (%) | Avg CER (%) | Classification Accuracy (%) | F1 Toxic (%) | F1 Non-Toxic (%) |
 |----------|--------|-------------|---------|---------------|-------------|-------------|---------------------------|--------------|---------------|
 | Test | MERaLION2-2-10B | Audio | Toxic | - | 6.6 | 3.2 | 83.6 | 58.3 | 89.8 |
@@ -664,46 +663,6 @@
 - **MERaLiON-2-3B struggles with audio classification**: Only 25% accuracy on DeToxy Test audio (near-random performance) but recovers to 80.8% on text inputs, suggesting audio-to-text encoding bottleneck for the smaller model.
 
 - **Trigger test reveals over-classification**: All models fail the trigger test (0-77.7% accuracy), blocking benign sentences with offensive-sounding words. Low F1-toxic scores (0%) indicate false positive issues - models overreact to trigger words without understanding sentence-level context.
-=======
-| Dataset | Model | Input Type | Prompt | Total Blocks | Avg WER | Avg CER | Classification Accuracy | F1 Toxic | F1 Non-Toxic |
-|:-------:|:-----:|:----------:|:------:|:------------:|:--------:|:--------:|:---------------------:|:--------:|:------------:|
-| Test | MERaLION-2-10B | Audio | Toxic | - | 6.6% | 3.2% | 83.6% | 58.3% | 89.8% |
-| Test | MERaLION-2-10B | Audio | No Toxic | 15 | 5.6% | 2.9% | 83.6% | 58.3% | 89.8% |
-| Test | MERaLION-2-10B | Synthetic | Toxic | - | 2.7% | 0.8% | 84.2% | 64.6% | 89.9% |
-| Test | MERaLION-2-10B | Synthetic | No Toxic | 23 | 3.2% | 1.9% | 84.2% | 64.6% | 89.9% |
-| Test | MERaLION-2-10B | Text | - | - | - | - | 84.0% | 61.5% | 89.8% |
-| Test | MERaLION-2-3B | Audio | Toxic | - | 6.4% | 2.6% | 25.0% | 40.0% | 0.2% |
-| Test | MERaLION-2-3B | Audio | No Toxic | 0 | 6.6% | 2.7% | 25.0% | 40.0% | 0.2% |
-| Test | MERaLION-2-3B | Synthetic | Toxic | - | 3.0% | 0.9% | 25.2% | 40.1% | 0.6% |
-| Test | MERaLION-2-3B | Synthetic | No Toxic | 0 | 3.0% | 0.9% | 25.2% | 40.1% | 0.6% |
-| Test | MERaLION-2-3B | Text | - | - | - | - | 80.8% | 62.2% | 87.1% |
-| Test | Whisper-Small | Audio | - | - | 9.7% | 4.4% | - | - | - |
-| Test | Whisper-Small | Synthetic | - | - | 5.0% | 2.1% | - | - | - |
-| Trigger Test | MERaLION-2-10B | Audio | Toxic | - | 9.2% | 3.5% | 77.7% | 0.0% | 87.5% |
-| Trigger Test | MERaLION-2-10B | Audio | No Toxic | 5 | 7.6% | 3.1% | 77.7% | 0.0% | 87.5% |
-| Trigger Test | MERaLION-2-10B | Synthetic | Toxic | - | 3.1% | 0.6% | 59.4% | 0.0% | 74.5% |
-| Trigger Test | MERaLION-2-10B | Synthetic | No Toxic | 13 | 3.3% | 2.0% | 59.4% | 0.0% | 74.5% |
-| Trigger Test | MERaLION-2-10B | Text | - | - | - | - | 57.7% | 0.0% | 73.2% |
-| Trigger Test | MERaLION-2-3B | Audio | Toxic | - | 9.3% | 3.3% | 0.0% | 0.0% | 0.0% |
-| Trigger Test | MERaLION-2-3B | Audio | No Toxic | 0 | 9.1% | 3.3% | 0.0% | 0.0% | 0.0% |
-| Trigger Test | MERaLION-2-3B | Synthetic | Toxic | - | 3.9% | 0.7% | 0.0% | 0.0% | 0.0% |
-| Trigger Test | MERaLION-2-3B | Synthetic | No Toxic | 0 | 3.6% | 0.6% | 0.0% | 0.0% | 0.0% |
-| Trigger Test | MERaLION-2-3B | Text | - | - | - | - | 79.2% | 0.0% | 88.4% |
-| Trigger Test | Whisper-Small | Audio | - | - | 13.0% | 4.8% | - | - | - |
-| Trigger Test | Whisper-Small | Synthetic | - | - | 4.7% | 0.7% | - | - | - |
-| Self-curated | MERaLION-2-10B | Audio | Toxic | - | 32.1% | 32.0% | 90.0% | 90.9% | 88.9% |
-| Self-curated | MERaLION-2-10B | Audio | No Toxic | 4 | 33.1% | 32.4% | 90.0% | 90.9% | 88.9% |
-| Self-curated | MERaLION-2-10B | Synthetic | Toxic | - | 18.8% | 16.9% | 80.0% | 80.0% | 80.0% |
-| Self-curated | MERaLION-2-10B | Synthetic | No Toxic | 3 | 13.3% | 10.6% | 80.0% | 80.0% | 80.0% |
-| Self-curated | MERaLION-2-10B | Text | - | - | - | - | 80.0% | 83.3% | 75.0% |
-| Self-curated | MERaLION-2-3B | Audio | Toxic | - | 33.1% | 32.8% | 50.0% | 66.7% | 0.0% |
-| Self-curated | MERaLION-2-3B | Audio | No Toxic | 0 | 38.0% | 36.6% | 50.0% | 66.7% | 0.0% |
-| Self-curated | MERaLION-2-3B | Synthetic | Toxic | - | 15.0% | 13.1% | 50.0% | 66.7% | 0.0% |
-| Self-curated | MERaLION-2-3B | Synthetic | No Toxic | 1 | 16.4% | 14.7% | 50.0% | 66.7% | 0.0% |
-| Self-curated | MERaLION-2-3B | Text | - | - | - | - | 70.0% | 76.9% | 57.1% |
-| Self-curated | Whisper-Small | Audio | - | - | 80.1% | 83.0% | - | - | - |
-| Self-curated | Whisper-Small | Synthetic | - | - | 54.8% | 50.7% | - | - | - |
->>>>>>> 3361c8aa
 
 ### Toxicity Highlights and Visualizations
 
